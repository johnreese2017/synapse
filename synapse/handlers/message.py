--- conflicted
+++ resolved
@@ -144,15 +144,6 @@
             state_key=event.state_key,
         )
 
-<<<<<<< HEAD
-        if stamp_event:
-            event.content["hsob_ts"] = int(self.clock.time_msec())
-=======
-        yield self.auth.check(event, snapshot, raises=True)
-
-        yield self.state_handler.handle_new_event(event, snapshot)
->>>>>>> 15be1816
-
         yield self._on_new_room_event(event, snapshot)
 
     @defer.inlineCallbacks
