--- conflicted
+++ resolved
@@ -191,44 +191,23 @@
         )
 
         @functools.wraps(self.orig)
-<<<<<<< HEAD
-        @defer.inlineCallbacks
-=======
->>>>>>> 2efb93af
         def wrapped(*args, **kwargs):
             arg_dict = inspect.getcallargs(self.orig, obj, *args, **kwargs)
             keyargs = [arg_dict[arg_nm] for arg_nm in self.arg_names]
             try:
                 cached_result = cache.get(*keyargs)
-<<<<<<< HEAD
-                if DEBUG_CACHES:
-                    actual_result = yield self.function_to_call(obj, *args, **kwargs)
-                    if actual_result != cached_result:
-                        logger.error(
-                            "Stale cache entry %s%r: cached: %r, actual %r",
-                            self.orig.__name__, keyargs,
-                            cached_result, actual_result,
-                        )
-                        raise ValueError("Stale cache entry")
-                defer.returnValue(cached_result)
-=======
                 return cached_result.observe()
->>>>>>> 2efb93af
             except KeyError:
                 # Get the sequence number of the cache before reading from the
                 # database so that we can tell if the cache is invalidated
                 # while the SELECT is executing (SYN-369)
                 sequence = cache.sequence
 
-<<<<<<< HEAD
-                ret = yield self.function_to_call(obj, *args, **kwargs)
-=======
                 ret = defer.maybeDeferred(
                     self.function_to_call,
                     obj, *args, **kwargs
                 )
                 ret = ObservableDeferred(ret, consumeErrors=False)
->>>>>>> 2efb93af
 
                 cache.update(sequence, *(keyargs + [ret]))
 
